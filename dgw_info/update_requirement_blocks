--- conflicted
+++ resolved
@@ -34,12 +34,7 @@
                rm ./notification_msg
           else echo done
           fi
-<<<<<<< HEAD
     else echo "unable to access Tumbleweed from `hostname`."
-=======
-          # Check file is "big enough" and delete it if not
-
->>>>>>> 9524acb4
     fi
   fi
     # Sanity check on file size. Should be within 10% of latest
@@ -67,16 +62,8 @@
   # Update the db using the info in the csv file set up in previous stage
   echo "Start cuny_requirement_blocks.py"
   SECONDS=0
-<<<<<<< HEAD
+
   ./cuny_requirement_blocks.py -v
   echo "End cuny_requirement_blocks.py after $SECONDS seconds."
 
-=======
-  echo "End cuny_requirement_blocks.py after $SECONDS seconds"
-
-  echo "Start dgw_driver"
-  export PYTHONPATH=/Users/vickery/dgw_processor:/Users/vickery/Transfer_App
-  python3 -m dgw_driver -i all -t all -v all
-  echo "End dgw_driver after $SECONDS seconds"
->>>>>>> 9524acb4
 )